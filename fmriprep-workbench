#!/bin/bash
# ============================================================================
# fMRIPrep Workbench Docker Wrapper Script
# ============================================================================
# This script provides convenient commands for managing the fMRIPrep Workbench
# Docker container.
#
# Usage:
#   ./fmriprep-workbench start   - Start the container in detached mode
#   ./fmriprep-workbench stop    - Stop the running container
#   ./fmriprep-workbench launch  - Launch the interactive TUI
#   ./fmriprep-workbench shell   - Open a bash shell in the container
#   ./fmriprep-workbench logs    - View container logs
#   ./fmriprep-workbench status  - Check container status
#   ./fmriprep-workbench exec    - Execute a command in the container
#   ./fmriprep-workbench pull    - Pull the latest image from Docker Hub
#   ./fmriprep-workbench build   - Build the image locally
#   ./fmriprep-workbench help    - Show this help message
# ============================================================================

set -e

# Container configuration
CONTAINER_NAME="fmriprep-workbench"
IMAGE_NAME="shawnschwartz/fmriprep-workbench"
IMAGE_TAG="latest"
FULL_IMAGE="${IMAGE_NAME}:${IMAGE_TAG}"

<<<<<<< HEAD
# Container startup configuration
CONTAINER_STARTUP_TIMEOUT=30  # Maximum seconds to wait for container to start
=======
# Container readiness polling configuration
POLL_INTERVAL=0.5  # Seconds between readiness checks
>>>>>>> 37de20c6

# Color codes for output
RED='\033[0;31m'
GREEN='\033[0;32m'
YELLOW='\033[1;33m'
BLUE='\033[0;34m'
NC='\033[0m' # No Color

# Helper functions
print_error() {
    echo -e "${RED}ERROR: $1${NC}" >&2
}

print_success() {
    echo -e "${GREEN}SUCCESS: $1${NC}"
}

print_info() {
    echo -e "${BLUE}INFO: $1${NC}"
}

print_warning() {
    echo -e "${YELLOW}WARNING: $1${NC}"
}

# Check if Docker is installed
check_docker() {
    if ! command -v docker &> /dev/null; then
        print_error "Docker is not installed or not in PATH"
        echo "Please install Docker: https://docs.docker.com/get-docker/"
        exit 1
    fi
}

# Check if container is running
is_running() {
    docker ps --filter "name=${CONTAINER_NAME}" --format "{{.Names}}" | grep -Fxq "${CONTAINER_NAME}"
}

# Check if container exists (running or stopped)
container_exists() {
    docker ps -a --filter "name=${CONTAINER_NAME}" --format "{{.Names}}" | grep -Fxq "${CONTAINER_NAME}"
}

# Wait for container to be ready
# Returns 0 if container becomes ready within timeout, 1 otherwise
wait_for_container() {
    local timeout=${1:-30}  # Default 30 seconds timeout
    # Calculate attempts based on POLL_INTERVAL so total wait approximates timeout
    local attempts
    attempts=$(awk -v t="$timeout" -v i="$POLL_INTERVAL" 'BEGIN { if (i > 0) { print int(t / i) } else { print 1 } }')
    [ "$attempts" -lt 1 ] && attempts=1
    local count=0
    
    print_info "Waiting for container to be ready..."
    
    while [ $count -lt $attempts ]; do
        if is_running; then
            # Container is running, verify it's responsive by executing a test command
            # This ensures the container is ready to accept the actual commands we'll run
            if docker exec "${CONTAINER_NAME}" true &>/dev/null; then
                print_success "Container is ready"
                return 0
            fi
        fi
        
        sleep "$POLL_INTERVAL"
        count=$((count + 1))
    done
    
    print_error "Container did not become ready within ${timeout} seconds"
    return 1
}

# Get the current directory for mounting
get_workdir() {
    pwd
}

# Start the container
start_container() {
    print_info "Starting fMRIPrep Workbench container..."

    if is_running; then
        print_warning "Container is already running"
        return 0
    fi

    if container_exists; then
        print_info "Starting existing container..."
        docker start "${CONTAINER_NAME}"
    else
        print_info "Creating and starting new container..."

        WORKDIR=$(get_workdir)

        # Create necessary directories if they don't exist
        mkdir -p "${WORKDIR}/logs"
        mkdir -p "${HOME}/.cache/templateflow"
        mkdir -p "${HOME}/.cache/fmriprep"

        docker run -d \
            --name "${CONTAINER_NAME}" \
            --hostname fmriprep-workbench \
            -v "${WORKDIR}:/opt/fmriprep-workbench/workspace:rw" \
            -v "${WORKDIR}/config.yaml:/data/config/config.yaml:ro" \
            -v "${WORKDIR}/all-subjects.txt:/data/subjects/all-subjects.txt:ro" \
            -v "${WORKDIR}/logs:/data/logs:rw" \
            -v "${HOME}/.cache/templateflow:/data/cache/templateflow:rw" \
            -v "${HOME}/.cache/fmriprep:/data/cache/fmriprep:rw" \
            -e "WORKBENCH_WORKSPACE=/opt/fmriprep-workbench/workspace" \
            --user "$(id -u):$(id -g)" \
            "${FULL_IMAGE}" \
            sleep infinity
    fi

    # Wait for container to be ready with polling
    local elapsed=0
    local interval=1

    print_info "Waiting for container to be ready..."

    while [ "$elapsed" -lt "$CONTAINER_STARTUP_TIMEOUT" ]; do
        if is_running; then
            print_success "Container started successfully"
            print_info "Container name: ${CONTAINER_NAME}"
            print_info "Use './fmriprep-workbench launch' to start the TUI"
            return 0
        fi
        sleep "$interval"
        elapsed=$((elapsed + interval))
    done

    print_error "Failed to start container (timeout after ${CONTAINER_STARTUP_TIMEOUT}s)"
    exit 1
}

# Stop the container
stop_container() {
    print_info "Stopping fMRIPrep Workbench container..."

    if ! is_running; then
        print_warning "Container is not running"
        return 0
    fi

    docker stop "${CONTAINER_NAME}"
    print_success "Container stopped successfully"
}

# Launch the interactive TUI
launch_tui() {
    if ! is_running; then
        print_warning "Container is not running. Starting it first..."
        start_container
<<<<<<< HEAD
=======
        if ! wait_for_container; then
            print_error "Failed to start container in time"
            exit 1
        fi
>>>>>>> 37de20c6
    fi

    print_info "Launching fMRIPrep Workbench TUI..."
    docker exec -it "${CONTAINER_NAME}" /opt/fmriprep-workbench/launch
}

# Open a bash shell
open_shell() {
    if ! is_running; then
        print_warning "Container is not running. Starting it first..."
        start_container
<<<<<<< HEAD
=======
        if ! wait_for_container; then
            print_error "Failed to start container in time"
            exit 1
        fi
>>>>>>> 37de20c6
    fi

    print_info "Opening bash shell in container..."
    docker exec -it "${CONTAINER_NAME}" /bin/bash
}

# View container logs
view_logs() {
    if ! container_exists; then
        print_error "Container does not exist"
        exit 1
    fi

    docker logs -f "${CONTAINER_NAME}"
}

# Check container status
check_status() {
    if is_running; then
        print_success "Container is RUNNING"
        docker ps --filter "name=${CONTAINER_NAME}" --format "table {{.Names}}\t{{.Status}}\t{{.Ports}}"
    elif container_exists; then
        print_warning "Container exists but is STOPPED"
        docker ps -a --filter "name=${CONTAINER_NAME}" --format "table {{.Names}}\t{{.Status}}"
    else
        print_info "Container does not exist"
    fi
}

# Execute a command in the container
exec_command() {
    if ! is_running; then
        print_error "Container is not running"
        exit 1
    fi

    if [ $# -eq 0 ]; then
        print_error "No command specified"
        echo "Usage: ./fmriprep-workbench exec <command>"
        exit 1
    fi

    docker exec -it "${CONTAINER_NAME}" "$@"
}

# Pull the latest image
pull_image() {
    print_info "Pulling latest image from Docker Hub..."
    docker pull "${FULL_IMAGE}"
    print_success "Image pulled successfully"
}

# Build the image locally
build_image() {
    print_info "Building Docker image locally..."
    docker build -t "${FULL_IMAGE}" .
    print_success "Image built successfully"
}

# Remove the container
remove_container() {
    if is_running; then
        print_info "Stopping container first..."
        stop_container
    fi

    if container_exists; then
        print_info "Removing container..."
        docker rm "${CONTAINER_NAME}"
        print_success "Container removed"
    else
        print_warning "Container does not exist"
    fi
}

# Show help message
show_help() {
    cat << EOF
fMRIPrep Workbench - Docker Container Management

Usage: ./fmriprep-workbench <command> [options]

Commands:
  start    Start the container in detached mode
  stop     Stop the running container
  launch   Launch the interactive TUI (starts container if needed)
  shell    Open a bash shell in the container
  logs     View container logs (follow mode)
  status   Check container status
  exec     Execute a command in the container
           Usage: ./fmriprep-workbench exec <command>
  pull     Pull the latest image from Docker Hub
  build    Build the image locally from Dockerfile
  remove   Remove the container (stops it first if running)
  help     Show this help message

Examples:
  ./fmriprep-workbench start          # Start the container
  ./fmriprep-workbench launch         # Launch the TUI
  ./fmriprep-workbench exec ls -la    # List files in container
  ./fmriprep-workbench shell          # Open interactive shell

Mount Points:
  Current directory -> /opt/fmriprep-workbench/workspace
  config.yaml -> /data/config/config.yaml
  all-subjects.txt -> /data/subjects/all-subjects.txt
  logs/ -> /data/logs
  ~/.cache/templateflow -> /data/cache/templateflow
  ~/.cache/fmriprep -> /data/cache/fmriprep

For more information, visit: https://fmriprep-workbench.readthedocs.io
EOF
}

# Main command dispatcher
main() {
    check_docker

    if [ $# -eq 0 ]; then
        show_help
        exit 0
    fi

    COMMAND=$1
    shift

    case "${COMMAND}" in
        start)
            start_container
            ;;
        stop)
            stop_container
            ;;
        launch)
            launch_tui
            ;;
        shell)
            open_shell
            ;;
        logs)
            view_logs
            ;;
        status)
            check_status
            ;;
        exec)
            exec_command "$@"
            ;;
        pull)
            pull_image
            ;;
        build)
            build_image
            ;;
        remove|rm)
            remove_container
            ;;
        help|--help|-h)
            show_help
            ;;
        *)
            print_error "Unknown command: ${COMMAND}"
            echo ""
            show_help
            exit 1
            ;;
    esac
}

main "$@"<|MERGE_RESOLUTION|>--- conflicted
+++ resolved
@@ -26,13 +26,11 @@
 IMAGE_TAG="latest"
 FULL_IMAGE="${IMAGE_NAME}:${IMAGE_TAG}"
 
-<<<<<<< HEAD
 # Container startup configuration
 CONTAINER_STARTUP_TIMEOUT=30  # Maximum seconds to wait for container to start
-=======
+
 # Container readiness polling configuration
 POLL_INTERVAL=0.5  # Seconds between readiness checks
->>>>>>> 37de20c6
 
 # Color codes for output
 RED='\033[0;31m'
@@ -188,13 +186,10 @@
     if ! is_running; then
         print_warning "Container is not running. Starting it first..."
         start_container
-<<<<<<< HEAD
-=======
         if ! wait_for_container; then
             print_error "Failed to start container in time"
             exit 1
         fi
->>>>>>> 37de20c6
     fi
 
     print_info "Launching fMRIPrep Workbench TUI..."
@@ -206,13 +201,10 @@
     if ! is_running; then
         print_warning "Container is not running. Starting it first..."
         start_container
-<<<<<<< HEAD
-=======
         if ! wait_for_container; then
             print_error "Failed to start container in time"
             exit 1
         fi
->>>>>>> 37de20c6
     fi
 
     print_info "Opening bash shell in container..."
