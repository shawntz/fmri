#!/usr/bin/env python
""" mk_level3_fsf.py - make 3rd level (between-subjects) model
"""

## Copyright 2011, Russell Poldrack. All rights reserved.

## Redistribution and use in source and binary forms, with or without modification, are
## permitted provided that the following conditions are met:

##    1. Redistributions of source code must retain the above copyright notice, this list of
##       conditions and the following disclaimer.

##    2. Redistributions in binary form must reproduce the above copyright notice, this list
##       of conditions and the following disclaimer in the documentation and/or other materials
##       provided with the distribution.

## THIS SOFTWARE IS PROVIDED BY RUSSELL POLDRACK ``AS IS'' AND ANY EXPRESS OR IMPLIED
## WARRANTIES, INCLUDING, BUT NOT LIMITED TO, THE IMPLIED WARRANTIES OF MERCHANTABILITY AND
## FITNESS FOR A PARTICULAR PURPOSE ARE DISCLAIMED. IN NO EVENT SHALL RUSSELL POLDRACK OR
## CONTRIBUTORS BE LIABLE FOR ANY DIRECT, INDIRECT, INCIDENTAL, SPECIAL, EXEMPLARY, OR
## CONSEQUENTIAL DAMAGES (INCLUDING, BUT NOT LIMITED TO, PROCUREMENT OF SUBSTITUTE GOODS OR
## SERVICES; LOSS OF USE, DATA, OR PROFITS; OR BUSINESS INTERRUPTION) HOWEVER CAUSED AND ON
## ANY THEORY OF LIABILITY, WHETHER IN CONTRACT, STRICT LIABILITY, OR TORT (INCLUDING
## NEGLIGENCE OR OTHERWISE) ARISING IN ANY WAY OUT OF THE USE OF THIS SOFTWARE, EVEN IF
## ADVISED OF THE POSSIBILITY OF SUCH DAMAGE.

# Modified by Alice Xue, 06/2018
# https://github.com/alicexue/fmri-pipeline

# create fsf file for arbitrary design

import argparse
from collections import OrderedDict
import inspect
import json
import os
import sys

<<<<<<< HEAD
from directory_struct_utils import *
=======
from directory_struct_utils import get_all_subs
>>>>>>> 61571372
from openfmri_utils import load_condkey, load_contrasts


def parse_command_line(argv):
    parser = argparse.ArgumentParser(argv, description='setup_task')

    parser.add_argument('--studyid', dest='studyid',
                        required=True, help='Study ID')
    parser.add_argument('--subs', dest='subids', nargs='+',
                        default=[], help='subject identifiers (not including prefix "sub-")')
    parser.add_argument('--taskname', dest='taskname',
                        required=True, help='Task name')
    parser.add_argument('--basedir', dest='basedir',
                        required=True, help='Base directory (above studyid directory)')
    parser.add_argument('-m', '--modelname', dest='modelname',
                        required=True, help='Model name')
    parser.add_argument('--sesname', dest='sesname',
                        default='', help='Name of session (not including "ses-")')
    parser.add_argument('--randomise', dest='randomise', action='store_true',
                        default=False, help='Use Randomise for stats instead of FLAME 1')

    args = parser.parse_args(argv)
    return args


def main(argv=None):
    args = parse_command_line(argv)
    print(args)

    mk_level3_fsf(args)


# a: Namespace object, output of parser_command_line
def mk_level3_fsf(a):
    # attributes in a:
    # studyid,subids,taskname,basedir,modelname,sesname,randomise

    # Set up directories
    _thisDir = os.path.dirname(os.path.abspath(inspect.getfile(inspect.currentframe())))
    studydir = os.path.join(a.basedir, a.studyid)

    modeldir = '%s/model/level3/model-%s' % (studydir, a.modelname)
    if a.sesname != '':
        modeldir += '/ses-%s' % a.sesname
    modeldir = os.path.join(modeldir, 'task-%s' % a.taskname)
    if not os.path.exists(modeldir):
        os.makedirs(modeldir)

    ## read the conditions_key file
    # if it's a json file
    cond_key_json = os.path.join(a.basedir, a.studyid, 'model/level1/model-%s/condition_key.json' % a.modelname)
    # if it's a text file
    cond_key_txt = os.path.join(a.basedir, a.studyid, 'model/level1/model-%s/condition_key.txt' % a.modelname)
    if os.path.exists(cond_key_json):
        try:
            with open(cond_key_json) as f:
                cond_key = json.load(f,
                                     object_pairs_hook=OrderedDict)  # keep the order of the keys as they were in the json file
        except ValueError:
            print("\nERROR: Could not read the %s file. Make sure it is formatted correctly." % cond_key_json)
            sys.exit(-1)
        if a.taskname in cond_key.keys():
            cond_key = cond_key[a.taskname]
        else:
            print(
                "WARNING: Task name %s was not found in JSON file %s. Make sure the JSON file is formatted correctly" %
                (a.taskname, cond_key_json))
            return []  # no fsf files created
            # an empty list is returned (rather than an error thrown) because this function is called by
            # mk_all_level3_fsf, which needs to know how many fsf's were created
        nconditions = len(cond_key.keys())
    elif os.path.exists(cond_key_txt):
        cond_key = load_condkey(cond_key_txt)
        conditions = cond_key[a.taskname].values()
        nconditions = len(conditions)  # TO DO: test this
    else:
        print("ERROR: Could not find condition key in %s" % (
            os.path.join(a.basedir, a.studyid, 'model/level1/model-%s' % a.modelname)))
        sys.exit(-1)

    ## get contrasts
    # if it's a json file
    contrastsfile_json = os.path.join(a.basedir, a.studyid, 'model/level1/model-%s/task_contrasts.json' % a.modelname)
    # if it's a txt file
    contrastsfile_txt = os.path.join(a.basedir, a.studyid, 'model/level1/model-%s/task_contrasts.txt' % a.modelname)
    if os.path.exists(contrastsfile_json):
        try:
            with open(contrastsfile_json) as f:
                all_addl_contrasts = json.load(f, object_pairs_hook=OrderedDict)
        except ValueError:
            print("\nERROR: Could not read the %s file. Make sure it is formatted correctly." % contrastsfile_json)
            sys.exit(-1)
    elif os.path.exists(contrastsfile_txt):
        all_addl_contrasts = load_contrasts(contrastsfile_txt)
    else:
        print("WARNING: Could not find task_contrasts file in %s" % (
            os.path.join(studydir, a.studyid, 'model/level1/model-%s' % a.modelname)))
        all_addl_contrasts = {}
    if a.taskname in all_addl_contrasts:
        addl_contrasts = all_addl_contrasts[a.taskname]
        n_addl_contrasts = len(addl_contrasts)
    else:
        n_addl_contrasts = 0

    # figure out the number of copes
    ncopes = nconditions + 1 + n_addl_contrasts

    # get fsf template with default values
    stubfilename = os.path.join(_thisDir, 'design_level3.stub')
    customstubfilename = os.path.join(a.basedir, a.studyid,
                                      'model/level3/model-%s/design_level3_custom.stub' % a.modelname)
    # Get settings from custom stub file, store in customsettings dictionary 
    # in customsettings, key is the setting ('fmri(mc)' for example) and the value of the setting is the value
    customsettings = {}
    customsettings_fromstub = {}
    if os.path.exists(customstubfilename):
        print('Found custom fsf stub')
        customstubfile = open(customstubfilename, 'r')
        for line in customstubfile:
            llist = line.split(' ')
            if len(line) > 3 and llist[0] == 'set':
                setting = llist[1]
                value = llist[2]
                customsettings[setting] = value
                customsettings[setting] = True
        customstubfile.close()

    if a.randomise:
        if 'fmri(mixed_yn)' in customsettings and customsettings['fmri(mixed_yn'] == 4:
            print(
                'ERROR: design_level3_custom.stub conflicts with the command line argument randomise. Modify the '
                'custom stub file or don\'t pass --randomise into the command line.')
            sys.exit(-1)
        customsettings['fmri(mixed_yn)'] = '4\n'
        customsettings_fromstub['fmri(mixed_yn)'] = False
        if 'fmri(randomisePermutations)' not in customsettings:
            customsettings['fmri(randomisePermutations)'] = '5000\n'
            customsettings_fromstub['fmri(randomisePermutations)'] = False
        if 'fmri(thresh)' not in customsettings:
            customsettings['fmri(thresh)'] = '4\n'
            customsettings_fromstub['fmri(thresh)'] = False

    fsfnames = []
    for copenum in range(1, ncopes + 1):
        # set feat names
        if a.sesname != '':
            outfilename = '%s/ses-%s_task-%s_cope-%03d.fsf' % (modeldir, a.sesname, a.taskname, copenum)
        else:
            outfilename = '%s/task-%s_cope-%03d.fsf' % (modeldir, a.taskname, copenum)
        fsfnames.append(outfilename)
        outfile = open(outfilename, 'w')
        outfile.write('# Automatically generated by mk_fsf.py\n')

        # first get common lines from stub file
        stubfile = open(stubfilename, 'r')
        for line in stubfile:
            llist = line.split(' ')
            if len(line) > 3 and llist[0] == 'set':
                setting = llist[1]
                # check if setting in default stub file shows up in custom stub file
                if setting in customsettings.keys():
                    if customsettings_fromstub[setting]:
                        outfile.write('# From custom stub file\n')
                    llist[2] = customsettings[setting]  # set the value of the setting
                    line = ' '.join(llist)
                    del customsettings[setting]
            outfile.write(line)
        stubfile.close()

        # if there are other settings that haven't been replaced and still need to be added
        if len(customsettings) > 0:
            for setting in customsettings:
                if customsettings_fromstub[setting]:
                    outfile.write('\n# Additional setting from custom stub file ###\n')
                if setting == 'fmri(randomisePermutations)':
                    outfile.write('\n# Higher-level permutations\n')
                line = 'set ' + setting + ' ' + customsettings[setting]
                outfile.write(line)

        # now add custom lines

        outfile.write('\n\n### AUTOMATICALLY GENERATED PART###\n\n')

        # look for standard brain provided by fsl (need fsl's path)
        env = os.environ.copy()
        FSLDIR = '/usr/local/fsl'
        if 'FSLDIR' in env.keys():
            FSLDIR = env["FSLDIR"]
        elif 'FSL_DIR' in env.keys():
            FSLDIR = env["FSL_DIR"]
        regstandard = os.path.join(FSLDIR, 'data/standard/MNI152_T1_2mm_brain')
        outfile.write('set fmri(regstandard) "%s"\n' % regstandard)

        outfile.write('set fmri(outputdir) "%s/cope-%03d.gfeat"\n' % (modeldir, copenum))

        ngoodsubs = 0
        # use the list of subs passed to this function, or get list of all subs
        if len(a.subids) == 0:
            sublist = get_all_subs(studydir)
        else:
            sublist = a.subids

        missing_feat_files = []

        # iterate through all subjects
        for sub in sublist:  # sub doesn't include prefix 'sub-'
            subid_ses = "sub-" + sub
            subid_ses_dir = "sub-" + sub
            if a.sesname != "":
                subid_ses += "_ses-%s" % a.sesname
                subid_ses_dir += "/ses-%s" % a.sesname
            featfile = os.path.join(studydir, 'model/level2/model-%s/%s/task-%s/%s_task-%s.gfeat/cope%d.feat' % (
                a.modelname, subid_ses_dir, a.taskname, subid_ses, a.taskname, copenum))
            if os.path.exists(featfile):
                outfile.write('set feat_files(%d) "%s"\n' % (ngoodsubs + 1, featfile))
                outfile.write('set fmri(evg%d.1) 1\n' % int(ngoodsubs + 1))
                outfile.write('set fmri(groupmem.%d) 1\n' % int(ngoodsubs + 1))
                ngoodsubs += 1
            else:
                missing_feat_files.append(featfile)

        if ngoodsubs == 0:
            print("ERROR: No subjects with feat files found for cope%d" % copenum)
        elif len(missing_feat_files) > 0:
            for featfile in missing_feat_files:
                print("WARNING: featfile not found: %s, was not added to *.fsf\n" % featfile)

        # Note: "feat won't run if zero feat_files are added to this fsf."
        outfile.write('set fmri(npts) %d\n' % ngoodsubs)  # number of runs
        outfile.write('set fmri(multiple) %d\n' % ngoodsubs)  # number of runs

        outfile.close()

    """
    for f in fsfnames:
        print f
    """

    return fsfnames


if __name__ == '__main__':
    main()<|MERGE_RESOLUTION|>--- conflicted
+++ resolved
@@ -36,11 +36,7 @@
 import os
 import sys
 
-<<<<<<< HEAD
-from directory_struct_utils import *
-=======
 from directory_struct_utils import get_all_subs
->>>>>>> 61571372
 from openfmri_utils import load_condkey, load_contrasts
 
 
