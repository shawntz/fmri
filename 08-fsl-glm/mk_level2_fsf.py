#!/usr/bin/env python
"""mk_level2_fsf.py - make 2nd level (between-runs) fixed effect model
"""

## Copyright 2011, Russell Poldrack. All rights reserved.

## Redistribution and use in source and binary forms, with or without modification, are
## permitted provided that the following conditions are met:

##    1. Redistributions of source code must retain the above copyright notice, this list of
##       conditions and the following disclaimer.

##    2. Redistributions in binary form must reproduce the above copyright notice, this list
##       of conditions and the following disclaimer in the documentation and/or other materials
##       provided with the distribution.

## THIS SOFTWARE IS PROVIDED BY RUSSELL POLDRACK ``AS IS'' AND ANY EXPRESS OR IMPLIED
## WARRANTIES, INCLUDING, BUT NOT LIMITED TO, THE IMPLIED WARRANTIES OF MERCHANTABILITY AND
## FITNESS FOR A PARTICULAR PURPOSE ARE DISCLAIMED. IN NO EVENT SHALL RUSSELL POLDRACK OR
## CONTRIBUTORS BE LIABLE FOR ANY DIRECT, INDIRECT, INCIDENTAL, SPECIAL, EXEMPLARY, OR
## CONSEQUENTIAL DAMAGES (INCLUDING, BUT NOT LIMITED TO, PROCUREMENT OF SUBSTITUTE GOODS OR
## SERVICES; LOSS OF USE, DATA, OR PROFITS; OR BUSINESS INTERRUPTION) HOWEVER CAUSED AND ON
## ANY THEORY OF LIABILITY, WHETHER IN CONTRACT, STRICT LIABILITY, OR TORT (INCLUDING
## NEGLIGENCE OR OTHERWISE) ARISING IN ANY WAY OUT OF THE USE OF THIS SOFTWARE, EVEN IF
## ADVISED OF THE POSSIBILITY OF SUCH DAMAGE.

# Modified by Alice Xue to work with BIDS-like structure 06/2018
# https://github.com/alicexue/fmri-pipeline

# create fsf file for arbitrary design

import argparse
from collections import OrderedDict
import inspect
import json
import subprocess as sub
import sys

<<<<<<< HEAD
from openfmri_utils import load_condkey, load_contrasts

=======
import openfmri_utils as _openfmri_utils
>>>>>>> cfec30a5

# Re-export public names from openfmri_utils without using a wildcard import.
for _name in dir(_openfmri_utils):
    if not _name.startswith('_'):
        globals()[_name] = getattr(_openfmri_utils, _name)
del _name, _openfmri_utils
def parse_command_line(argv):
    parser = argparse.ArgumentParser(description='setup_subject')

    parser.add_argument('--studyid', dest='studyid',
                        required=True, help='Study ID')
    parser.add_argument('--sub', dest='subid',
                        required=True, help='subject identifier (not including prefix "sub-")')
    parser.add_argument('--taskname', dest='taskname',
                        required=True, help='Task name')
    parser.add_argument('--runs', dest='runs', nargs='+',
                        required=True, help='Runs')
    parser.add_argument('--basedir', dest='basedir',
                        required=True, help='Base directory (above studyid directory)')
    parser.add_argument('-m', '--modelname', dest='modelname',
                        required=True, help='Model name')
    parser.add_argument('--sesname', dest='sesname',
                        default='', help='Name of session (not including "ses-")')
    parser.add_argument('--callfeat', dest='callfeat', action='store_true',
                        default=False, help='Call fsl\'s feat on the .fsf file that is created')

    args = parser.parse_args(argv)
    return args


def main(argv=None):
    args = parse_command_line(argv)
    print(args)

    mk_level2_fsf(args)


# a: Namespace object, output of parser_command_line
def mk_level2_fsf(a):
    # attributes in a:
    # studyid,subid,taskname,runs,basedir,modelname,sesname,callfeat

    _thisDir = os.path.dirname(os.path.abspath(inspect.getfile(inspect.currentframe())))

    # set up variables 
    subid = 'sub-%s' % a.subid
    subid_ses = subid
    if a.sesname != "":
        subid_ses += "_ses-%s" % (
            a.sesname)  # for if files are prefixed with with the name of the session after the subject ID

    # locate level 1 model dir, create level 2 model dir
    lev1_model_subdir = '%s/model/level1/model-%s/%s' % (os.path.join(a.basedir, a.studyid), a.modelname, subid)
    model_subdir = '%s/model/level2/model-%s/%s' % (os.path.join(a.basedir, a.studyid), a.modelname, subid)
    if a.sesname != '':
        lev1_model_subdir += '/ses-%s' % a.sesname
        model_subdir += '/ses-%s' % a.sesname
    model_subdir = os.path.join(model_subdir, 'task-%s' % a.taskname)
    if not os.path.exists(model_subdir):
        os.makedirs(model_subdir)

    ## read the conditions_key file
    # if it's a json file
    cond_key_json = os.path.join(a.basedir, a.studyid, 'model/level1/model-%s/condition_key.json' % a.modelname)
    # if it's a text file
    cond_key_txt = os.path.join(a.basedir, a.studyid, 'model/level1/model-%s/condition_key.txt' % a.modelname)
    if os.path.exists(cond_key_json):
        try:
            cond_key = json.load(open(cond_key_json),
                             object_pairs_hook=OrderedDict)  # keep the order of the keys as they were in the json file
        except ValueError:
            print("\nERROR: Could not read the %s file. Make sure it is formatted correctly." % cond_key_json)
            sys.exit(-1)
        conddict_keys = []
        if a.taskname in cond_key.keys():
            # set conddict to the dictionary for this task where 
            # the EV names are the keys
            # and the names of the conditions are the values
            cond_key = cond_key[a.taskname]
            for key, value in cond_key.items():
                conddict_keys.append(key)
        else:
            print("ERROR: Task name was not found in JSON file %s. Make sure the JSON file is formatted correctly" % (
                cond_key_json))
            sys.exit(-1)

        ev_keys = conddict_keys
        ev_files = []
        conditions = []
        # get the EV file names and the condition names
        for ev in ev_keys:
            ev_files.append('%s_task-%s_run-%s_ev-%03d' % (subid_ses, a.taskname, a.runs[0], int(ev)))
            conditions.append(cond_key[ev])
    elif os.path.exists(cond_key_txt):
        cond_key = load_condkey(cond_key_txt)
        cond_key = cond_key[a.taskname]
    else:
        print("ERROR: Could not find condition key in %s" % (
            os.path.join(a.basedir, a.studyid, 'model/level1/model-%s' % a.modelname)))
        sys.exit(-1)

    ## get contrasts
    # if it's a json file
    contrastsfile_json = os.path.join(a.basedir, a.studyid, 'model/level1/model-%s/task_contrasts.json' % a.modelname)
    # if it's a txt file
    contrastsfile_txt = os.path.join(a.basedir, a.studyid, 'model/level1/model-%s/task_contrasts.txt' % a.modelname)
    if os.path.exists(contrastsfile_json):
        try:
            all_addl_contrasts = json.load(open(contrastsfile_json), object_pairs_hook=OrderedDict)
        except ValueError:
            print("\nERROR: Could not read the %s file. Make sure it is formatted correctly." % contrastsfile_json)
            sys.exit(-1)
        # Keep contrasts as ordered mappings as loaded from JSON; no additional
        # conversion to plain dicts is required here.
    elif os.path.exists(contrastsfile_txt):
        all_addl_contrasts = load_contrasts(contrastsfile_txt)
    else:
        print("WARNING: Could not find task_contrasts file in %s" % (
            os.path.join(a.basedir, a.studyid, 'model/level1/model-%s' % a.modelname)))
        all_addl_contrasts = {}
    if a.taskname in all_addl_contrasts:
        addl_contrasts = all_addl_contrasts[a.taskname]
        n_addl_contrasts = len(addl_contrasts)
    else:
        n_addl_contrasts = 0

    nruns = len(a.runs)

    # get fsf template with default values
    stubfilename = os.path.join(_thisDir, 'design_level2.stub')
    customstubfilename = os.path.join(a.basedir, a.studyid,
                                      'model/level2/model-%s/design_level2_custom.stub' % a.modelname)
    outfilename = os.path.join(model_subdir, '%s_task-%s.fsf' % (subid_ses, a.taskname))
    outfile = open(outfilename, 'w')
    outfile.write('# Automatically generated by mk_fsf.py\n')

    # Get settings from custom stub file, store in customsettings dictionary 
    # in customsettings, key is the setting ('fmri(mc)' for example) and the value of the setting is the value
    customsettings = {}
    if os.path.exists(customstubfilename):
        print('Found custom fsf stub')
        customstubfile = open(customstubfilename, 'r')
        for line in customstubfile:
            llist = line.split(' ')
            if len(line) > 3 and llist[0] == 'set':
                setting = llist[1]
                value = llist[2]
                customsettings[setting] = value
        customstubfile.close()

    # first get common lines from stub file
    stubfile = open(stubfilename, 'r')
    for line in stubfile:
        llist = line.split(' ')
        if len(line) > 3 and llist[0] == 'set':
            setting = llist[1]
            # check if setting in default stub file shows up in custom stub file
            if setting in customsettings.keys():
                outfile.write('# From custom stub file\n')
                llist[2] = customsettings[setting]  # set the value of the setting
                line = ' '.join(llist)
                del customsettings[setting]
        outfile.write(line)
    stubfile.close()

    # if there are other settings that haven't been replaced and still need to be added
    if len(customsettings) > 0:
        outfile.write('\n### Additional settings from custom stub file ###\n')
        for setting in customsettings:
            line = 'set ' + setting + ' ' + customsettings[setting]
            outfile.write(line)

    # now add custom lines

    # first check for empty EV file
    empty_evs = []
    for r in range(nruns):
        empty_ev_file = "%s/task-%s_run-%s/onsets/%s_task-%s_run-%s_empty_evs.txt" % (
            lev1_model_subdir, a.taskname, a.runs[r], subid_ses, a.taskname, a.runs[r])
        if os.path.exists(empty_ev_file):
            evfile = open(empty_ev_file, 'r')
            # edited to extend pre-existing list with new list (12.08.22 - cvg)
            empty_evs.extend([int(x.strip()) for x in evfile.readlines()])
            evfile.close()

    outfile.write('\n\n### AUTOMATICALLY GENERATED PART###\n\n')

    # look for standard brain fsl provides
    env = os.environ.copy()
    FSLDIR = '/usr/local/fsl'
    if 'FSLDIR' in env.keys():
        FSLDIR = env["FSLDIR"]
    elif 'FSL_DIR' in env.keys():
        FSLDIR = env["FSL_DIR"]
    regstandard = os.path.join(FSLDIR, 'data/standard/MNI152_T1_2mm_brain')
    outfile.write('set fmri(regstandard) "%s"\n' % regstandard)

    outfile.write('set fmri(outputdir) "%s/%s_task-%s.gfeat"\n' % (model_subdir, subid_ses, a.taskname))
    outfile.write('set fmri(npts) %d\n' % nruns)  # number of runs
    outfile.write('set fmri(multiple) %d\n' % nruns)  # number of runs
    outfile.write('set fmri(ncopeinputs) %d\n' % int(len(cond_key) + 1 + n_addl_contrasts))  # number of copes

    # iterate through runs
    for r in range(nruns):
        # check that feat folder for this run for this subject exists in the level 1 directory
        feat_folder = "%s/task-%s_run-%s/%s_task-%s_run-%s.feat" % (
            lev1_model_subdir, a.taskname, a.runs[r], subid_ses, a.taskname, a.runs[r])
        if not os.path.exists(feat_folder):
            print("ERROR: Feat folder for level 1 analysis does not exist here: %s" % feat_folder)
            sys.exit(-1)

        feat_folder_loc = "%s/task-%s_run-%s" % (lev1_model_subdir, a.taskname, a.runs[r])
        folders = os.listdir(feat_folder_loc)
        feat_folders = []
        for f in folders:
            if f.startswith('%s_task-%s_run-%s' % (subid_ses, a.taskname, a.runs[r])) and f.endswith('.feat'):
                feat_folders.append(f)
        if len(feat_folders) > 1:
            print("WARNING: Multiple feat folders found. Using %s" % feat_folder)

        # check if registration was run during level 1 analysis, and if workaround needs to be done
        if not os.path.exists(feat_folder + '/reg'):
            print("Registration was not run during first level analysis. reg folder missing in %s" % feat_folder)
            print("Doing registration workaround...")
            # http://mumfordbrainstats.tumblr.com/post/166054797696/feat-registration-workaround
            print("Creating reg folder...")
            sub.call(['mkdir', feat_folder + '/reg'])
            if os.path.exists(feat_folder + '/reg_standard'):
                print("Deleting reg_standard from %s ..." % feat_folder)
                sub.call(['rm', '-rf', feat_folder + '/reg_standard'])
            sub.call(['rm', '-f', feat_folder + '/reg/' + '*.mat'])

            env = os.environ.copy()

            if 'FSLDIR' in env.keys():
                ident_file = os.path.join(env["FSLDIR"], "etc/flirtsch/ident.mat")
            elif 'FSL_DIR' in env.keys():
                ident_file = os.path.join(env["FSL_DIR"], "etc/flirtsch/ident.mat")
            else:
                print("ERROR: No example_func2standard.mat found. Make sure $FSL_DIR or $FSLDIR are defined")
                sys.exit(-1)

            print("Copying %s to %s" % (ident_file, feat_folder + '/reg'))
            sub.call(['cp', ident_file, feat_folder + '/reg/example_func2standard.mat'])

            mean_func = 'mean_func.nii.gz'
            if os.path.exists(feat_folder + '/' + mean_func):
                print("Copying %s to %s" % (mean_func, feat_folder + '/reg'))
                sub.call(['cp', feat_folder + '/' + mean_func, feat_folder + '/reg/standard.nii.gz'])
            else:
                print("No %s found in %s." % (mean_func, feat_folder))
            print("Completed registration workaround.")

        outfile.write('set feat_files(%d) "%s"\n' % (int(r + 1), feat_folder))
        outfile.write('set fmri(evg%d.1) 1\n' % int(r + 1))
        outfile.write('set fmri(groupmem.%d) 1\n' % int(r + 1))

    # need to figure out if any runs have empty EVs and leave them out
    for c in range(len(cond_key) + 1 + n_addl_contrasts):
        if not c + 1 in empty_evs:
            outfile.write('set fmri(copeinput.%d) 1\n' % int(c + 1))
        else:
            outfile.write('set fmri(copeinput.%d) 0\n' % int(c + 1))

    outfile.close()

    print('outfilename: ' + outfilename)

    if a.callfeat:
        featargs = ["feat", outfilename]
        print("Calling", ' '.join(featargs))
        sub.call(featargs)

    return outfilename


if __name__ == '__main__':
    main()<|MERGE_RESOLUTION|>--- conflicted
+++ resolved
@@ -36,12 +36,8 @@
 import subprocess as sub
 import sys
 
-<<<<<<< HEAD
 from openfmri_utils import load_condkey, load_contrasts
 
-=======
-import openfmri_utils as _openfmri_utils
->>>>>>> cfec30a5
 
 # Re-export public names from openfmri_utils without using a wildcard import.
 for _name in dir(_openfmri_utils):
