#!/usr/bin/env python
""" mk_level3_fsf.py - make 3rd level (between-subjects) model
"""

## Copyright 2011, Russell Poldrack. All rights reserved.

## Redistribution and use in source and binary forms, with or without modification, are
## permitted provided that the following conditions are met:

##    1. Redistributions of source code must retain the above copyright notice, this list of
##       conditions and the following disclaimer.

##    2. Redistributions in binary form must reproduce the above copyright notice, this list
##       of conditions and the following disclaimer in the documentation and/or other materials
##       provided with the distribution.

## THIS SOFTWARE IS PROVIDED BY RUSSELL POLDRACK ``AS IS'' AND ANY EXPRESS OR IMPLIED
## WARRANTIES, INCLUDING, BUT NOT LIMITED TO, THE IMPLIED WARRANTIES OF MERCHANTABILITY AND
## FITNESS FOR A PARTICULAR PURPOSE ARE DISCLAIMED. IN NO EVENT SHALL RUSSELL POLDRACK OR
## CONTRIBUTORS BE LIABLE FOR ANY DIRECT, INDIRECT, INCIDENTAL, SPECIAL, EXEMPLARY, OR
## CONSEQUENTIAL DAMAGES (INCLUDING, BUT NOT LIMITED TO, PROCUREMENT OF SUBSTITUTE GOODS OR
## SERVICES; LOSS OF USE, DATA, OR PROFITS; OR BUSINESS INTERRUPTION) HOWEVER CAUSED AND ON
## ANY THEORY OF LIABILITY, WHETHER IN CONTRACT, STRICT LIABILITY, OR TORT (INCLUDING
## NEGLIGENCE OR OTHERWISE) ARISING IN ANY WAY OUT OF THE USE OF THIS SOFTWARE, EVEN IF
## ADVISED OF THE POSSIBILITY OF SUCH DAMAGE.

# Modified by Alice Xue, 06/2018
# https://github.com/alicexue/fmri-pipeline

# create fsf file for arbitrary design

import argparse
from collections import OrderedDict
import inspect
import json
import os
import sys

from directory_struct_utils import get_all_subs
from openfmri_utils import load_condkey, load_contrasts


def parse_command_line(argv):
    parser = argparse.ArgumentParser(argv, description='setup_task')

    parser.add_argument('--studyid', dest='studyid',
                        required=True, help='Study ID')
    parser.add_argument('--subs', dest='subids', nargs='+',
                        default=[], help='subject identifiers (not including prefix "sub-")')
    parser.add_argument('--taskname', dest='taskname',
                        required=True, help='Task name')
    parser.add_argument('--basedir', dest='basedir',
                        required=True, help='Base directory (above studyid directory)')
    parser.add_argument('-m', '--modelname', dest='modelname',
                        required=True, help='Model name')
    parser.add_argument('--sesname', dest='sesname',
                        default='', help='Name of session (not including "ses-")')
    parser.add_argument('--randomise', dest='randomise', action='store_true',
                        default=False, help='Use Randomise for stats instead of FLAME 1')

    args = parser.parse_args(argv)
    return args


def main(argv=None):
    args = parse_command_line(argv)
    print(args)

    mk_level3_fsf(args)


# a: Namespace object, output of parser_command_line
def mk_level3_fsf(a):
    # attributes in a:
    # studyid,subids,taskname,basedir,modelname,sesname,randomise

    # Set up directories
    _thisDir = os.path.dirname(os.path.abspath(inspect.getfile(inspect.currentframe())))
    studydir = os.path.join(a.basedir, a.studyid)

    modeldir = '%s/model/level3/model-%s' % (studydir, a.modelname)
    if a.sesname != '':
        modeldir += '/ses-%s' % a.sesname
    modeldir = os.path.join(modeldir, 'task-%s' % a.taskname)
    if not os.path.exists(modeldir):
        os.makedirs(modeldir)

    ## read the conditions_key file
    # if it's a json file
    cond_key_json = os.path.join(a.basedir, a.studyid, 'model/level1/model-%s/condition_key.json' % a.modelname)
    # if it's a text file
    cond_key_txt = os.path.join(a.basedir, a.studyid, 'model/level1/model-%s/condition_key.txt' % a.modelname)
    if os.path.exists(cond_key_json):
        try:
            with open(cond_key_json) as f:
<<<<<<< HEAD
                cond_key = json.load(f, object_pairs_hook=OrderedDict)  # keep the order of the keys as they were in the json file
=======
                cond_key = json.load(f,
                                     object_pairs_hook=OrderedDict)  # keep the order of the keys as they were in the json file
>>>>>>> 61571372
        except ValueError:
            print("\nERROR: Could not read the %s file. Make sure it is formatted correctly." % cond_key_json)
            sys.exit(-1)
        if a.taskname in cond_key.keys():
            cond_key = cond_key[a.taskname]
        else:
            print(
                "WARNING: Task name %s was not found in JSON file %s. Make sure the JSON file is formatted correctly" %
                (a.taskname, cond_key_json))
            return []  # no fsf files created
            # an empty list is returned (rather than an error thrown) because this function is called by
            # mk_all_level3_fsf, which needs to know how many fsf's were created
        nconditions = len(cond_key.keys())
    elif os.path.exists(cond_key_txt):
        cond_key = load_condkey(cond_key_txt)
        conditions = cond_key[a.taskname].values()
        nconditions = len(conditions)  # TO DO: test this
    else:
        print("ERROR: Could not find condition key in %s" % (
            os.path.join(a.basedir, a.studyid, 'model/level1/model-%s' % a.modelname)))
        sys.exit(-1)

    ## get contrasts
    # if it's a json file
    contrastsfile_json = os.path.join(a.basedir, a.studyid, 'model/level1/model-%s/task_contrasts.json' % a.modelname)
    # if it's a txt file
    contrastsfile_txt = os.path.join(a.basedir, a.studyid, 'model/level1/model-%s/task_contrasts.txt' % a.modelname)
    if os.path.exists(contrastsfile_json):
        try:
            with open(contrastsfile_json) as f:
                all_addl_contrasts = json.load(f, object_pairs_hook=OrderedDict)
        except ValueError:
            print("\nERROR: Could not read the %s file. Make sure it is formatted correctly." % contrastsfile_json)
            sys.exit(-1)
    elif os.path.exists(contrastsfile_txt):
        all_addl_contrasts = load_contrasts(contrastsfile_txt)
    else:
        print("WARNING: Could not find task_contrasts file in %s" % (
            os.path.join(studydir, a.studyid, 'model/level1/model-%s' % a.modelname)))
        all_addl_contrasts = {}
    if a.taskname in all_addl_contrasts:
        addl_contrasts = all_addl_contrasts[a.taskname]
        n_addl_contrasts = len(addl_contrasts)
    else:
        n_addl_contrasts = 0

    # figure out the number of copes
    ncopes = nconditions + 1 + n_addl_contrasts

    # get fsf template with default values
    stubfilename = os.path.join(_thisDir, 'design_level3.stub')
    customstubfilename = os.path.join(a.basedir, a.studyid,
                                      'model/level3/model-%s/design_level3_custom.stub' % a.modelname)
    # Get settings from custom stub file, store in customsettings dictionary 
    # in customsettings, key is the setting ('fmri(mc)' for example) and the value of the setting is the value
    customsettings = {}
    customsettings_fromstub = {}
    if os.path.exists(customstubfilename):
        print('Found custom fsf stub')
        with open(customstubfilename, 'r') as customstubfile:
            for line in customstubfile:
                llist = line.split(' ')
                if len(line) > 3 and llist[0] == 'set':
                    setting = llist[1]
                    value = llist[2]
                    customsettings[setting] = value
                    customsettings_fromstub[setting] = True

    if a.randomise:
        if 'fmri(mixed_yn)' in customsettings and customsettings['fmri(mixed_yn'] == 4:
            print(
                'ERROR: design_level3_custom.stub conflicts with the command line argument randomise. Modify the '
                'custom stub file or don\'t pass --randomise into the command line.')
            sys.exit(-1)
        customsettings['fmri(mixed_yn)'] = '4\n'
        customsettings_fromstub['fmri(mixed_yn)'] = False
        if 'fmri(randomisePermutations)' not in customsettings:
            customsettings['fmri(randomisePermutations)'] = '5000\n'
            customsettings_fromstub['fmri(randomisePermutations)'] = False
        if 'fmri(thresh)' not in customsettings:
            customsettings['fmri(thresh)'] = '4\n'
            customsettings_fromstub['fmri(thresh)'] = False

    fsfnames = []
    for copenum in range(1, ncopes + 1):
        # set feat names
        if a.sesname != '':
            outfilename = '%s/ses-%s_task-%s_cope-%03d.fsf' % (modeldir, a.sesname, a.taskname, copenum)
        else:
            outfilename = '%s/task-%s_cope-%03d.fsf' % (modeldir, a.taskname, copenum)
        fsfnames.append(outfilename)
        
        with open(outfilename, 'w') as outfile:
            outfile.write('# Automatically generated by mk_fsf.py\n')

            # first get common lines from stub file
            with open(stubfilename, 'r') as stubfile:
                for line in stubfile:
                    llist = line.split(' ')
                    if len(line) > 3 and llist[0] == 'set':
                        setting = llist[1]
                        # check if setting in default stub file shows up in custom stub file
                        if setting in customsettings.keys():
                            if customsettings_fromstub[setting]:
                                outfile.write('# From custom stub file\n')
                            llist[2] = customsettings[setting]  # set the value of the setting
                            line = ' '.join(llist)
                            del customsettings[setting]
                    outfile.write(line)

            # if there are other settings that haven't been replaced and still need to be added
            if len(customsettings) > 0:
                for setting in customsettings:
                    if customsettings_fromstub[setting]:
                        outfile.write('\n# Additional setting from custom stub file ###\n')
                    if setting == 'fmri(randomisePermutations)':
                        outfile.write('\n# Higher-level permutations\n')
                    line = 'set ' + setting + ' ' + customsettings[setting]
                    outfile.write(line)

            # now add custom lines

            outfile.write('\n\n### AUTOMATICALLY GENERATED PART###\n\n')

            # look for standard brain provided by fsl (need fsl's path)
            env = os.environ.copy()
            FSLDIR = '/usr/local/fsl'
            if 'FSLDIR' in env.keys():
                FSLDIR = env["FSLDIR"]
            elif 'FSL_DIR' in env.keys():
                FSLDIR = env["FSL_DIR"]
            regstandard = os.path.join(FSLDIR, 'data/standard/MNI152_T1_2mm_brain')
            outfile.write('set fmri(regstandard) "%s"\n' % regstandard)

            outfile.write('set fmri(outputdir) "%s/cope-%03d.gfeat"\n' % (modeldir, copenum))

            ngoodsubs = 0
            # use the list of subs passed to this function, or get list of all subs
            if len(a.subids) == 0:
                sublist = get_all_subs(studydir)
            else:
                sublist = a.subids

            missing_feat_files = []

            # iterate through all subjects
            for sub in sublist:  # sub doesn't include prefix 'sub-'
                subid_ses = "sub-" + sub
                subid_ses_dir = "sub-" + sub
                if a.sesname != "":
                    subid_ses += "_ses-%s" % a.sesname
                    subid_ses_dir += "/ses-%s" % a.sesname
                featfile = os.path.join(studydir, 'model/level2/model-%s/%s/task-%s/%s_task-%s.gfeat/cope%d.feat' % (
                    a.modelname, subid_ses_dir, a.taskname, subid_ses, a.taskname, copenum))
                if os.path.exists(featfile):
                    outfile.write('set feat_files(%d) "%s"\n' % (ngoodsubs + 1, featfile))
                    outfile.write('set fmri(evg%d.1) 1\n' % int(ngoodsubs + 1))
                    outfile.write('set fmri(groupmem.%d) 1\n' % int(ngoodsubs + 1))
                    ngoodsubs += 1
                else:
                    missing_feat_files.append(featfile)

            if ngoodsubs == 0:
                print("ERROR: No subjects with feat files found for cope%d" % copenum)
            elif len(missing_feat_files) > 0:
                for featfile in missing_feat_files:
                    print("WARNING: featfile not found: %s, was not added to *.fsf\n" % featfile)

            # Note: "feat won't run if zero feat_files are added to this fsf."
            outfile.write('set fmri(npts) %d\n' % ngoodsubs)  # number of runs
            outfile.write('set fmri(multiple) %d\n' % ngoodsubs)  # number of runs

    """
    for f in fsfnames:
        print f
    """

    return fsfnames


if __name__ == '__main__':
    main()<|MERGE_RESOLUTION|>--- conflicted
+++ resolved
@@ -93,12 +93,7 @@
     if os.path.exists(cond_key_json):
         try:
             with open(cond_key_json) as f:
-<<<<<<< HEAD
                 cond_key = json.load(f, object_pairs_hook=OrderedDict)  # keep the order of the keys as they were in the json file
-=======
-                cond_key = json.load(f,
-                                     object_pairs_hook=OrderedDict)  # keep the order of the keys as they were in the json file
->>>>>>> 61571372
         except ValueError:
             print("\nERROR: Could not read the %s file. Make sure it is formatted correctly." % cond_key_json)
             sys.exit(-1)
