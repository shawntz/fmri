<h2 align="center">SML fMRI Preprocessing Template<br />(<em>aka, meta fmriprep</em>)</h2>

<p align="center">
  <a href="https://github.com/shawntz/fmri/releases"><img src="https://img.shields.io/github/v/release/shawntz/fmri?label=version" alt="Release Version"></a>
  <a href="https://github.com/shawntz/fmri/blob/main/LICENSE"><img src="https://img.shields.io/github/license/shawntz/fmri" alt="License"></a>
  <a href="https://fmriprep-workbench.readthedocs.io/"><img src="https://readthedocs.org/projects/fmriprep-workbench/badge/?version=latest" alt="Documentation Status"></a>
  <a href="https://github.com/shawntz/fmri/blob/main/CHANGELOG.md"><img src="https://img.shields.io/badge/changelog-available-blue" alt="Changelog"></a>
</p>

    ███████╗███╗   ███╗██████╗ ██╗
    ██╔════╝████╗ ████║██╔══██╗██║
    █████╗  ██╔████╔██║██████╔╝██║
    ██╔══╝  ██║╚██╔╝██║██╔══██╗██║
    ██║     ██║ ╚═╝ ██║██║  ██║██║
    ╚═╝     ╚═╝     ╚═╝╚═╝  ╚═╝╚═╝

    ██████╗ ██╗██████╗ ███████╗██╗     ██╗███╗   ██╗███████╗
    ██╔══██╗██║██╔══██╗██╔════╝██║     ██║████╗  ██║██╔════╝
    ██████╔╝██║██████╔╝█████╗  ██║     ██║██╔██╗ ██║█████╗
    ██╔═══╝ ██║██╔═══╝ ██╔══╝  ██║     ██║██║╚██╗██║██╔══╝
    ██║     ██║██║     ███████╗███████╗██║██║ ╚████║███████╗
    ╚═╝     ╚═╝╚═╝     ╚══════╝╚══════╝╚═╝╚═╝  ╚═══╝╚══════╝

This repo is a work in progress intended to transform the [Stanford Memory Lab's](https://memorylab.stanford.edu/) (SML) internal fMRI preprocessing scripts into a generalizable workflow for consistency within and across lab projects.

As such, this repo is intended to be used as a **GitHub template** for setting up fMRI preprocessing pipelines that handle:

<<<<<<< Updated upstream
- [x] 1. automated transfer of scanner acquisitions from FlyWheel -> Server
- [x] 2. `dcm2niix` DICOM to NIfTI converter (converts raw DICOM -> BIDS format)
- [x] 3. dummy scan removal + setup files for fieldmap-based susceptibility distortion correction in fMRIPrep
- [x] 4. QC: Verify dcm -> nii -> bids metadata
- [x] 5. QC: Verify number of volumes per scan file
- [x] 6. Run fMRIPrep anatomical workflows only (if doing manual edits, otherwise skip to step 7)
- [x] 7. Run remaining fMRIPrep steps (full anatomical + functional workflows)
- [x] 8. FSL FEAT GLM statistical analysis (Level 1, 2, 3) with SLURM integration
- [x] 9. Download Freesurfer outputs for manual surface editing (with automatic backup on upload)
- [x] 10. Upload edited Freesurfer outputs back to server (with safety confirmations)
- [ ] *Future:* automated tools for HDF5 file management and compression out of the box (i.e., to limit lab inode usage on OAK storage)
=======
- [x] 1. **FlyWheel → Server**: Automated transfer of scanner acquisitions from FlyWheel to server
- [x] 2. **DICOM → BIDS**: `dcm2niix` converter (converts raw DICOM to BIDS format via heudiconv)
- [x] 3. **Prep for fMRIPrep**: Dummy scan removal + fieldmap susceptibility distortion correction setup
- [x] 4. **QC Metadata**: Verify DICOM → NIfTI → BIDS metadata conversion
- [x] 5. **QC Volumes**: Verify number of volumes per scan file matches expected counts
- [x] 6. **fMRIPrep Anat-Only**: Run fMRIPrep anatomical workflows only (for manual FreeSurfer editing)
- [x] 7. **Download FreeSurfer**: Download FreeSurfer outputs for manual surface editing
- [x] 8. **Upload FreeSurfer**: Upload edited FreeSurfer outputs back to server (with automatic backup)
- [x] 9. **fMRIPrep Full**: Run full fMRIPrep workflows (anatomical + functional)
- [x] 10. **FSL GLM Setup**: Setup statistical model for FSL FEAT analysis
- [x] 11. **FSL Level 1**: Run Level 1 GLM analysis (individual runs)
- [x] 12. **FSL Level 2**: Run Level 2 GLM analysis (subject-level)
- [x] 13. **FSL Level 3**: Run Level 3 GLM analysis (group-level)
- [x] 14. **Tarball Utility**: Optimize inode usage by archiving sourcedata directories
- [ ] *Future:* Automated HDF5 file management and compression
>>>>>>> Stashed changes

> [!NOTE]
> - [x] indicates workflows that have been finished and validated
> - [ ] indicates workflows that are still under active development

## 📚 Documentation

Full documentation is available on [ReadTheDocs](https://fmriprep-workbench.readthedocs.io/).

For quick reference, see:
- [Installation Guide](docs/installation.md)
- [Configuration Guide](docs/configuration.md)
- [Usage Guide](docs/usage.md)
- [Workflows Guide](docs/workflows.md)
- [Changelog](CHANGELOG.md)
- [Release Process](RELEASING.md)
- [Contributing Guidelines](CONTRIBUTING.md)

## Using this Template

1. Click the "Use this template" button at the top of this repository
2. Select "Create a new repository"
3. Choose a name for your repository
4. Select whether you want it to be public or private
5. Click "Create repository from template"

This will create a new repository with all the files from this template, allowing you to customize it for your specific preprocessing needs while maintaining the core functionality for handling:

- Fieldmap-based distortion correction
- Dummy scan removal
- BIDS-compliance
- JSON metadata management
- Quality control checks
- FSL FEAT statistical analysis
- Freesurfer manual editing workflows

The template provides a standardized structure and validated scripts that you can build upon, while keeping your specific study parameters and paths separate in configuration files.

## What's Included

- Preprocessing scripts for handling fieldmaps and dummy scans
- Configuration templates and examples
- Documentation and usage guides
- Quality control utilities
- BIDS metadata management tools
- FSL FEAT statistical analysis pipeline (Level 1, 2, 3 GLM)
- Freesurfer manual editing utilities (download/upload with safety features)
- An interactive terminal user interface (TUI) launcher for triggering pipeline steps

## Getting Started

After creating your repository from this template:

1. Clone your new repository
2. Copy `config.template.yaml` to `config.yaml` and customize parameters
3. Modify paths and scan parameters for your study
4. Copy `all-subjects.template.txt` to `all-subjects.txt` and add your subject IDs
5. Follow the [Configuration Guide](docs/configuration.md) for detailed setup instructions

---

# Quick Start Guide

## Overview
The preprocessing pipeline requires proper configuration of several parameters to handle your study's specific requirements. This guide explains how to set up the `config.yaml` file that controls the pipeline's behavior.

> [!IMPORTANT]
> ## Submitting Jobs to Slurm Workload Manager
>
> There are two approaches you can take to trigger each preprocessing step following proper configuration in the `config.yaml` file:
>
> 1) Use the provided TUI `launcher` executable, which provides an interactive popup window with more context and explanations + interactive parameter setting (as needed) for any given step.
>
> 2) Manually running each step's sidecar executable, which for each core step directory (e.g., `01-prepare`), there exists an associated sidecar executable (e.g., `01-run.sbatch`).
>
> Note: The provided `launcher` mentioned in point 1 above simply calls upon these sidecar executables; the added context and interactivity of this method may be more comfortable for users less familiar with running commands in the terminal.
>
> Thus, from the root of your project scripts directory, you can either call:

### graphical TUI `launcher` executable approach
```bash
./launch
```

#### `launcher` welcome screen:
![TUI Welcome Screen](screenshots/welcome_screen.png)

#### `launcher` workflow selector:
![TUI Workflow Selector](screenshots/workflow_selector.png)

#### `launcher` example parameter selector for the `fmriprep` step:
![TUI Example Parameter Selector Screen](screenshots/example_param.png)

##### or

### manually calling upon each sidecar executable
```bash
# Step 1: FlyWheel download
./01-run.sbatch <fw_subject_id> <fw_session_id> <new_bids_subject_id>

# Step 2: dcm2niix BIDS conversion
./02-run.sbatch <fw_session_id> <new_bids_subject_id> [--skip-tar]

# Step 3: Prep for fMRIPrep
./03-run.sbatch

# Step 4: QC - verify metadata
./04-run.sbatch

# Step 5: QC - verify volume counts
./05-run.sbatch

# Step 6: fMRIPrep anatomical workflows only
./06-run.sbatch

# Step 7: Download FreeSurfer outputs for manual editing
./toolbox/download_freesurfer.sh --server <server> --user <user> --remote-dir <dir> --subjects <list>

# Step 8: Upload edited FreeSurfer outputs back to server
./toolbox/upload_freesurfer.sh --server <server> --user <user> --remote-dir <dir> --subjects <list>

# Step 9: fMRIPrep full workflows (anatomical + functional)
./07-run.sbatch
<<<<<<< HEAD
<<<<<<< Updated upstream
=======

# Step 10: FSL GLM - Setup new statistical model
./08-fsl-glm/setup_glm.sh

# Step 11: FSL GLM - Run Level 1 analysis (individual runs)
./08-run.sbatch <model-name> [--no-feat]

# Step 12: FSL GLM - Run Level 2 analysis (subject-level)
./09-run.sbatch <model-name> [--no-feat]

# Step 13: FSL GLM - Run Level 3 analysis (group-level)
./10-run.sbatch <model-name> [--no-feat]

# Step 14: Tarball/Untar utility for sourcedata directories
./toolbox/tarball_sourcedata.sh [--tar-all|--tar-subjects|--untar-all|--untar-subjects] --sourcedata-dir <dir>
>>>>>>> Stashed changes
=======

# example: downloading Freesurfer outputs for manual editing
./toolbox/download_freesurfer.sh

# example: uploading edited Freesurfer outputs back to server
./toolbox/upload_freesurfer.sh
>>>>>>> f6aad356
```

## Configuration Steps

### 1. Copy Configuration Template
```bash
cp config.template.yaml config.yaml
```

### 2. Modify Paths
- Set `BASE_DIR` to your study's root directory
- Ensure `RAW_DIR` points to your BIDS-formatted data
- Verify `TRIM_DIR` location for trimmed BIDS-compliant outputs that will later be used for fmriprep
- Set `WORKFLOW_LOG_DIR` for fMRIPrep workflow logs
- Set `TEMPLATEFLOW_HOST_HOME` for templateflow local cache
- Set `FMRIPREP_HOST_CACHE` for fmriprep local cache
- Set `FREESURFER_LICENSE` to the location of your `freesurfer` license

### 3. Set Study Parameters
- Update `task_id` to match your BIDS task name
- Set `new_task_id` if task renaming is needed
- Modify `run_numbers` to match your scan sequence / number of task runs
- Adjust `n_dummy` based on your scanning protocol

### 4. Configure Validation Values
- Set `EXPECTED_FMAP_VOLS` to match your fieldmap acquisition
- Set `EXPECTED_BOLD_VOLS` to match your BOLD acquisition

### 5. Map Fieldmaps
- Update `fmap_mapping` to reflect your fieldmap/BOLD correspondence
- Ensure each BOLD run has a corresponding fieldmap entry

### 6. Specify Subject IDs
- Copy `all-subjects.template.txt` to `all-subjects.txt` and list all subject ids (just the numbers, not the "sub-" part)

### 7. Set Permissions
- Adjust `DIR_PERMISSIONS` and `FILE_PERMISSIONS` based on your system requirements

### 8. Setup General Slurm Job Manager Parameters

### 9. Setup `fMRIPrep` Pipeline Paths

### 10. Setup fMRIPrep-specific Slurm Parameters

### 11. Setup `fMRIPrep` Command Prompt

### 12. Miscellaneous Settings
- Enable `DEBUG` mode (for testing)

---

## Required Settings

### Path Configuration
```yaml
# ============================================================================
# (1) SETUP DIRECTORIES
# ============================================================================
directories:
  base_dir: '/my/project/dir'
  scripts_dir: '${BASE_DIR}/scripts'
  raw_dir: '${BASE_DIR}/bids'
  trim_dir: '${BASE_DIR}/bids_trimmed'
  workflow_log_dir: '${BASE_DIR}/logs/workflows'
  templateflow_host_home: '${HOME}/.cache/templateflow'
  fmriprep_host_cache: '${HOME}/.cache/fmriprep'
  freesurfer_license: '${HOME}/freesurfer.txt'
```

### User Configuration
```yaml
# ============================================================================
# (2) USER CONFIGURATION
# ============================================================================
user:
  email: 'hello@stanford.edu'
  username: 'johndoe'
  fw_group_id: 'pi'
  fw_project_id: 'amass'
```

### Study Parameters
```yaml
# ============================================================================
# (3) TASK/SCAN PARAMETERS
# ============================================================================
scan:
  task_id: 'SomeTaskName'
  new_task_id: 'cleanname'
  n_dummy: 5
  run_numbers:
    - '01'
    - '02'
    - '03'
    - '04'
    - '05'
    - '06'
    - '07'
    - '08'
```

### Data Validation
```yaml
# ============================================================================
# (4) DATA VALIDATION VALUES FOR UNIT TESTS
# ============================================================================
validation:
  expected_fmap_vols: 12
  expected_bold_vols: 220
  expected_bold_vols_after_trimming: 210
```

### Fieldmap (fmap) Mapping
```yaml
# ============================================================================
# (5) FIELDMAP <-> TASK BOLD MAPPING
# ============================================================================
# Each key represents a BOLD run number, and its value is the fieldmap number
# Example: here, each fmap covers two runs
fmap_mapping:
  '01': '01'  # TASK BOLD RUN 01 USES FMAP 01
  '02': '01'  # TASK BOLD RUN 02 USES FMAP 01
  '03': '02'  # TASK BOLD RUN 03 USES FMAP 02
  '04': '02'  # TASK BOLD RUN 04 USES FMAP 02
  '05': '03'
  '06': '03'
  '07': '04'
  '08': '04'
```

### Specifying Subject IDs
```yaml
# ============================================================================
# (6) SUBJECT IDS <-> PER PREPROC STEP MAPPING (OPTIONAL)
# ============================================================================
# By default, subjects will be pulled from the master 'all-subjects.txt' file
# However, if you want to specify different subject lists per pipeline step,
# you may do so here by uncommenting and configuring the mapping below:
#
# subjects_mapping:
#   '01-fw2server': '01-subjects.txt'
#   '02-raw2bids': '02-subjects.txt'
#
# Note: keep in mind that we've built in checks at the beginning of each pipeline
# step that skip a subject if there's already a record of them being preprocessed;
# thus, you shouldn't necessarily need separate 0x-subjects.txt files per step
# unless this extra layer of control is useful for your needs.
```

#### Subject ID Suffix Modifiers

Subject list files now support suffix modifiers for granular per-subject control. This allows you to maintain a single subject list while specifying different behavior for each subject.

**Syntax:** `subject_id:modifier1:modifier2:...`

**Supported Modifiers:**
- `step1`, `step2`, `step3`, `step4`, `step5`, `step6` - Only run specified step(s) for this subject
- `force` - Force rerun even if subject was already processed
- `skip` - Skip this subject entirely

**Examples:**
```text
101                # Standard subject ID, runs all steps normally
102:step4          # Only run step 4 (prep-fmriprep) for this subject
103:step4:step5    # Only run steps 4 and 5 for this subject
104:force          # Force rerun all steps for this subject
105:step5:force    # Only run step 5, force rerun
106:skip           # Skip this subject entirely
```

**Example Subject List File (e.g., `04-subjects.txt`):**
```text
101
102:step4
103:step4:force
104
105:skip
```

This feature allows the template to maintain a single subject list file while providing extensible, fine-grained control over how the pipeline handles different subjects.

### Permissions
```yaml
# ============================================================================
# (7) DEFAULT PERMISSIONS
# ============================================================================
permissions:
  dir_permissions: '775'
  file_permissions: '775'
```

### Slurm Job Header Configurator
```yaml
# ============================================================================
# (8) SLURM JOB HEADER CONFIGURATOR (FOR GENERAL TASKS)
# ============================================================================
slurm:
  email: '${USER_EMAIL}'
  time: '2:00:00'
  dcmniix_time: '6:00:00'
  mem: '8G'
  cpus: '8'
  array_throttle: '10'
  log_dir: '${BASE_DIR}/logs/slurm'
  partition: 'hns,normal'
```

### fMRIPrep Settings
```yaml
# ============================================================================
# (9) PIPELINE SETTINGS
# ============================================================================
pipeline:
  fmriprep_version: '24.0.1'
  derivs_dir: '${TRIM_DIR}/derivatives/fmriprep-${FMRIPREP_VERSION}'
  singularity_image_dir: '${BASE_DIR}/singularity_images'
  singularity_image: 'fmriprep-${FMRIPREP_VERSION}.simg'
  heudiconv_image: 'heudiconv_latest.sif'

# ============================================================================
# (10) FMRIPREP SPECIFIC SLURM SETTINGS
# ============================================================================
fmriprep_slurm:
  job_name: 'fmriprep${FMRIPREP_VERSION//.}_${new_task_id}'
  array_size: '1'
  time: '48:00:00'
  cpus_per_task: '16'
  mem_per_cpu: '4G'

# ============================================================================
# (11) FMRIPREP SETTINGS
# ============================================================================
fmriprep:
  omp_threads: 8
  nthreads: 12
  mem_mb: 30000
  fd_spike_threshold: 0.9
  dvars_spike_threshold: 3.0
  output_spaces: 'MNI152NLin2009cAsym:res-2 anat fsnative fsaverage5'
```

### Miscellaneous

```yaml
# ============================================================================
# (12) MISC SETTINGS
# ============================================================================
misc:
  debug: 0
```

---

> [!TIP]
> ## Before running the pipeline:
> 1. Verify all paths exist and are accessible
> 2. Confirm volume counts match your acquisition protocol
> 3. Test the configuration on a single subject
> 4. Review logs for any configuration warnings


> [!CAUTION]
> ## Common Issues
> - Incorrect path specifications
> - Mismatched volume counts
> - Incorrect fieldmap mappings
> - Permission issues

---

## Toolbox Utilities

The `toolbox/` directory contains helpful utilities for managing your fMRI data:

### Sourcedata Tarball Utility

The `tarball_sourcedata.sh` script helps optimize inode usage on supercompute environments by archiving subject sourcedata directories into tar files.

**Features:**
- Tarball individual or all subject directories
- Extract tarballs back to sourcedata directories
- Support for comma-separated subject lists or subject list files
- Optional separate output directory for tar archives
- Automatic cleanup of original directories (with option to keep)
- Progress indicators and error handling

**Usage Examples:**

```bash
# Tarball all subjects in sourcedata directory
./toolbox/tarball_sourcedata.sh --tar-all --sourcedata-dir /path/to/sourcedata

# Tarball specific subjects (removes original directories by default)
./toolbox/tarball_sourcedata.sh --tar-subjects "001,002,003" --sourcedata-dir /path/to/sourcedata

# Tarball subjects from a file
./toolbox/tarball_sourcedata.sh --tar-subjects all-subjects.txt --sourcedata-dir /path/to/sourcedata

# Tarball but keep original directories
./toolbox/tarball_sourcedata.sh --tar-all --sourcedata-dir /path/to/sourcedata --keep-original

# Store tar files in a separate directory
./toolbox/tarball_sourcedata.sh --tar-all --sourcedata-dir /path/to/sourcedata --output-dir /path/to/tarballs

# Extract all tar files
./toolbox/tarball_sourcedata.sh --untar-all --sourcedata-dir /path/to/sourcedata

# Extract specific subjects
./toolbox/tarball_sourcedata.sh --untar-subjects "001,002" --sourcedata-dir /path/to/sourcedata

# Get help
./toolbox/tarball_sourcedata.sh --help
```

**Why use this utility?**
- Reduces inode usage significantly on shared supercompute environments
- Each subject's sourcedata directory may contain thousands of DICOM files
- Archiving into a single tar file per subject drastically reduces inode consumption (e.g., a directory tree with 5000 files using 5000+ inodes becomes a single tar file using 1 inode)
- Easy to extract subjects back when needed for reprocessing or analysis

<<<<<<< HEAD
<<<<<<< Updated upstream
=======
=======
>>>>>>> f6aad356
### Freesurfer Manual Editing Utilities

The `download_freesurfer.sh` and `upload_freesurfer.sh` scripts enable a complete workflow for manually editing Freesurfer surface reconstructions.

**Features:**
- Download Freesurfer outputs from remote server via rsync
- Upload edited surfaces back to server with automatic backups
- Interactive and non-interactive modes
- Support for individual subjects or batch downloads/uploads
- Multiple safety confirmations before destructive operations
- Automatic timestamped backups of original surfaces

**Usage Examples:**

```bash
# Download Freesurfer outputs interactively
./toolbox/download_freesurfer.sh

# Download specific subjects non-interactively
./toolbox/download_freesurfer.sh \
  --server login.sherlock.stanford.edu \
  --user mysunetid \
  --remote-dir /oak/stanford/groups/mylab/projects/mystudy \
  --subjects sub-001,sub-002

# Upload edited outputs with automatic backup
./toolbox/upload_freesurfer.sh

# Upload specific subjects non-interactively
./toolbox/upload_freesurfer.sh \
  --server login.sherlock.stanford.edu \
  --user mysunetid \
  --remote-dir /oak/stanford/groups/mylab/projects/mystudy \
  --subjects sub-001,sub-002
```

**Complete Workflow:**
1. Run fMRIPrep anatomical workflows only (Step 6): `./06-run.sbatch`
<<<<<<< HEAD
2. Download Freesurfer outputs (Step 7): `./toolbox/download_freesurfer.sh`
3. Edit surfaces locally using Freeview or other tools
4. Upload edited surfaces (Step 8): `./toolbox/upload_freesurfer.sh`
5. Run full fMRIPrep workflows (Step 9): `./07-run.sbatch`
=======
2. Download Freesurfer outputs: `./toolbox/download_freesurfer.sh`
3. Edit surfaces locally using Freeview or other tools
4. Upload edited surfaces: `./toolbox/upload_freesurfer.sh`
5. Run full fMRIPrep workflows (Step 7): `./07-run.sbatch`
>>>>>>> f6aad356

See `toolbox/FREESURFER_EDITING.md` for complete documentation including:
- When to perform manual edits
- Freeview editing instructions
- Common editing tasks (brainmask, white matter, surfaces)
- Troubleshooting guide
- Best practices

<<<<<<< HEAD
>>>>>>> Stashed changes
=======
>>>>>>> f6aad356
### Other Utilities

- `verify_nii_metadata.py` - Quality control for converted NIfTI metadata
- `dir_checksum_compare.py` - Compare directories using checksums
- `pull_fmriprep_reports.sh` - Download fMRIPrep HTML reports from server
- `summarize_bold_scan_volume_counts.sh` - Validate scan volumes match expected counts

---

> [!NOTE]
> ### Comments, suggestions, questions, issues?
>
> Please use the issues tab (<https://github.com/shawntz/fmriprep-workbench/issues>) to make note of any bugs, comments, suggestions, feedback, etc… all are welcomed and appreciated, thanks!
>
> -Shawn

---

See our [Contributing Guidelines](CONTRIBUTING.md) for how to get involved.<|MERGE_RESOLUTION|>--- conflicted
+++ resolved
@@ -1,4 +1,4 @@
-<h2 align="center">SML fMRI Preprocessing Template<br />(<em>aka, meta fmriprep</em>)</h2>
+<h2 align="center">fMRIPrep Workbench<br />(<em>aka, the Stanford Memory Lab's fMRI Preproc/Analysis Toolbox</em>)</h2>
 
 <p align="center">
   <a href="https://github.com/shawntz/fmri/releases"><img src="https://img.shields.io/github/v/release/shawntz/fmri?label=version" alt="Release Version"></a>
@@ -6,38 +6,30 @@
   <a href="https://fmriprep-workbench.readthedocs.io/"><img src="https://readthedocs.org/projects/fmriprep-workbench/badge/?version=latest" alt="Documentation Status"></a>
   <a href="https://github.com/shawntz/fmri/blob/main/CHANGELOG.md"><img src="https://img.shields.io/badge/changelog-available-blue" alt="Changelog"></a>
 </p>
-
-    ███████╗███╗   ███╗██████╗ ██╗
-    ██╔════╝████╗ ████║██╔══██╗██║
-    █████╗  ██╔████╔██║██████╔╝██║
-    ██╔══╝  ██║╚██╔╝██║██╔══██╗██║
-    ██║     ██║ ╚═╝ ██║██║  ██║██║
-    ╚═╝     ╚═╝     ╚═╝╚═╝  ╚═╝╚═╝
-
-    ██████╗ ██╗██████╗ ███████╗██╗     ██╗███╗   ██╗███████╗
-    ██╔══██╗██║██╔══██╗██╔════╝██║     ██║████╗  ██║██╔════╝
-    ██████╔╝██║██████╔╝█████╗  ██║     ██║██╔██╗ ██║█████╗
-    ██╔═══╝ ██║██╔═══╝ ██╔══╝  ██║     ██║██║╚██╗██║██╔══╝
-    ██║     ██║██║     ███████╗███████╗██║██║ ╚████║███████╗
-    ╚═╝     ╚═╝╚═╝     ╚══════╝╚══════╝╚═╝╚═╝  ╚═══╝╚══════╝
-
-This repo is a work in progress intended to transform the [Stanford Memory Lab's](https://memorylab.stanford.edu/) (SML) internal fMRI preprocessing scripts into a generalizable workflow for consistency within and across lab projects.
+    
+   ▄████████   ▄▄▄▄███▄▄▄▄      ▄████████  ▄█     ▄███████▄    ▄████████    ▄████████    ▄███████▄            
+  ███    ███ ▄██▀▀▀███▀▀▀██▄   ███    ███ ███    ███    ███   ███    ███   ███    ███   ███    ███            
+  ███    █▀  ███   ███   ███   ███    ███ ███▌   ███    ███   ███    ███   ███    █▀    ███    ███            
+ ▄███▄▄▄     ███   ███   ███  ▄███▄▄▄▄██▀ ███▌   ███    ███  ▄███▄▄▄▄██▀  ▄███▄▄▄       ███    ███            
+▀▀███▀▀▀     ███   ███   ███ ▀▀███▀▀▀▀▀   ███▌ ▀█████████▀  ▀▀███▀▀▀▀▀   ▀▀███▀▀▀     ▀█████████▀             
+  ███        ███   ███   ███ ▀███████████ ███    ███        ▀███████████   ███    █▄    ███                   
+  ███        ███   ███   ███   ███    ███ ███    ███          ███    ███   ███    ███   ███                   
+  ███         ▀█   ███   █▀    ███    ███ █▀    ▄████▀        ███    ███   ██████████  ▄████▀                 
+                               ███    ███                     ███    ███                                      
+ ▄█     █▄   ▄██████▄     ▄████████    ▄█   ▄█▄ ▀█████████▄     ▄████████ ███▄▄▄▄    ▄████████    ▄█    █▄    
+███     ███ ███    ███   ███    ███   ███ ▄███▀   ███    ███   ███    ███ ███▀▀▀██▄ ███    ███   ███    ███   
+███     ███ ███    ███   ███    ███   ███▐██▀     ███    ███   ███    █▀  ███   ███ ███    █▀    ███    ███   
+███     ███ ███    ███  ▄███▄▄▄▄██▀  ▄█████▀     ▄███▄▄▄██▀   ▄███▄▄▄     ███   ███ ███         ▄███▄▄▄▄███▄▄ 
+███     ███ ███    ███ ▀▀███▀▀▀▀▀   ▀▀█████▄    ▀▀███▀▀▀██▄  ▀▀███▀▀▀     ███   ███ ███        ▀▀███▀▀▀▀███▀  
+███     ███ ███    ███ ▀███████████   ███▐██▄     ███    ██▄   ███    █▄  ███   ███ ███    █▄    ███    ███   
+███ ▄█▄ ███ ███    ███   ███    ███   ███ ▀███▄   ███    ███   ███    ███ ███   ███ ███    ███   ███    ███   
+ ▀███▀███▀   ▀██████▀    ███    ███   ███   ▀█▀ ▄█████████▀    ██████████  ▀█   █▀  ████████▀    ███    █▀    
+                         ███    ███   ▀                                                                       
+
+This WIP repo transforms the [Stanford Memory Lab's](https://memorylab.stanford.edu/) (SML) internal fMRI preprocessing scripts into a generalizable toolbox for consistency within and across lab projects.
 
 As such, this repo is intended to be used as a **GitHub template** for setting up fMRI preprocessing pipelines that handle:
 
-<<<<<<< Updated upstream
-- [x] 1. automated transfer of scanner acquisitions from FlyWheel -> Server
-- [x] 2. `dcm2niix` DICOM to NIfTI converter (converts raw DICOM -> BIDS format)
-- [x] 3. dummy scan removal + setup files for fieldmap-based susceptibility distortion correction in fMRIPrep
-- [x] 4. QC: Verify dcm -> nii -> bids metadata
-- [x] 5. QC: Verify number of volumes per scan file
-- [x] 6. Run fMRIPrep anatomical workflows only (if doing manual edits, otherwise skip to step 7)
-- [x] 7. Run remaining fMRIPrep steps (full anatomical + functional workflows)
-- [x] 8. FSL FEAT GLM statistical analysis (Level 1, 2, 3) with SLURM integration
-- [x] 9. Download Freesurfer outputs for manual surface editing (with automatic backup on upload)
-- [x] 10. Upload edited Freesurfer outputs back to server (with safety confirmations)
-- [ ] *Future:* automated tools for HDF5 file management and compression out of the box (i.e., to limit lab inode usage on OAK storage)
-=======
 - [x] 1. **FlyWheel → Server**: Automated transfer of scanner acquisitions from FlyWheel to server
 - [x] 2. **DICOM → BIDS**: `dcm2niix` converter (converts raw DICOM to BIDS format via heudiconv)
 - [x] 3. **Prep for fMRIPrep**: Dummy scan removal + fieldmap susceptibility distortion correction setup
@@ -53,7 +45,6 @@
 - [x] 13. **FSL Level 3**: Run Level 3 GLM analysis (group-level)
 - [x] 14. **Tarball Utility**: Optimize inode usage by archiving sourcedata directories
 - [ ] *Future:* Automated HDF5 file management and compression
->>>>>>> Stashed changes
 
 > [!NOTE]
 > - [x] indicates workflows that have been finished and validated
@@ -177,9 +168,6 @@
 
 # Step 9: fMRIPrep full workflows (anatomical + functional)
 ./07-run.sbatch
-<<<<<<< HEAD
-<<<<<<< Updated upstream
-=======
 
 # Step 10: FSL GLM - Setup new statistical model
 ./08-fsl-glm/setup_glm.sh
@@ -195,15 +183,6 @@
 
 # Step 14: Tarball/Untar utility for sourcedata directories
 ./toolbox/tarball_sourcedata.sh [--tar-all|--tar-subjects|--untar-all|--untar-subjects] --sourcedata-dir <dir>
->>>>>>> Stashed changes
-=======
-
-# example: downloading Freesurfer outputs for manual editing
-./toolbox/download_freesurfer.sh
-
-# example: uploading edited Freesurfer outputs back to server
-./toolbox/upload_freesurfer.sh
->>>>>>> f6aad356
 ```
 
 ## Configuration Steps
@@ -524,11 +503,6 @@
 - Archiving into a single tar file per subject drastically reduces inode consumption (e.g., a directory tree with 5000 files using 5000+ inodes becomes a single tar file using 1 inode)
 - Easy to extract subjects back when needed for reprocessing or analysis
 
-<<<<<<< HEAD
-<<<<<<< Updated upstream
-=======
-=======
->>>>>>> f6aad356
 ### Freesurfer Manual Editing Utilities
 
 The `download_freesurfer.sh` and `upload_freesurfer.sh` scripts enable a complete workflow for manually editing Freesurfer surface reconstructions.
@@ -567,17 +541,10 @@
 
 **Complete Workflow:**
 1. Run fMRIPrep anatomical workflows only (Step 6): `./06-run.sbatch`
-<<<<<<< HEAD
-2. Download Freesurfer outputs (Step 7): `./toolbox/download_freesurfer.sh`
-3. Edit surfaces locally using Freeview or other tools
-4. Upload edited surfaces (Step 8): `./toolbox/upload_freesurfer.sh`
-5. Run full fMRIPrep workflows (Step 9): `./07-run.sbatch`
-=======
 2. Download Freesurfer outputs: `./toolbox/download_freesurfer.sh`
 3. Edit surfaces locally using Freeview or other tools
 4. Upload edited surfaces: `./toolbox/upload_freesurfer.sh`
 5. Run full fMRIPrep workflows (Step 7): `./07-run.sbatch`
->>>>>>> f6aad356
 
 See `toolbox/FREESURFER_EDITING.md` for complete documentation including:
 - When to perform manual edits
@@ -586,10 +553,6 @@
 - Troubleshooting guide
 - Best practices
 
-<<<<<<< HEAD
->>>>>>> Stashed changes
-=======
->>>>>>> f6aad356
 ### Other Utilities
 
 - `verify_nii_metadata.py` - Quality control for converted NIfTI metadata
