#!/bin/sh

<<<<<<< HEAD
source ./load_config.sh
=======
# Skip subjects file prompt since this step runs one subject at a time
export SKIP_SUBJECTS_PROMPT=true
source ./settings.sh
>>>>>>> a7775aa0

JOB_NAME="01-fw2server"
FW_SUBID=$1
FW_SESHID=$2
NEW_SUBID=$3

# create log dirs
mkdir -p ${SLURM_LOG_DIR}/${JOB_NAME}

array_opt="--array=0"

# echo slurm job params for inline validation
echo "($(date)) [INFO] - SLURM JOB PARAMETERS:"
echo "  --job-name: ${JOB_NAME}"
echo "  ${array_opt}"
echo "  --time: ${SLURM_TIME}"
echo "  --mem-per-cpu: ${SLURM_MEM}"
echo "  --cpus-per-task: ${SLURM_CPUS}"
echo "  --partition: ${SLURM_PARTITION}"
echo "  --output: ${SLURM_LOG_DIR}/${JOB_NAME}/%x_%A_%a.out"
echo "  --error: ${SLURM_LOG_DIR}/${JOB_NAME}/%x_%A_%a.err"
echo "  --mail-type: BEGIN,END,FAIL"
echo "  --mail-user: ${SLURM_EMAIL}"

# submit slurm job
sbatch \
    --job-name=${JOB_NAME} \
    ${array_opt} \
    --time=${SLURM_TIME} \
    --mem-per-cpu=${SLURM_MEM} \
    --cpus-per-task=${SLURM_CPUS} \
    --partition=${SLURM_PARTITION} \
    --output=${SLURM_LOG_DIR}/${JOB_NAME}/%x_%A_%a.out \
    --error=${SLURM_LOG_DIR}/${JOB_NAME}/%x_%A_%a.err \
    --mail-type=BEGIN,END,FAIL \
    --mail-user=${SLURM_EMAIL} \
    ./${JOB_NAME}/download.sh ${JOB_NAME} ${FW_SUBID} ${FW_SESHID} ${NEW_SUBID}<|MERGE_RESOLUTION|>--- conflicted
+++ resolved
@@ -1,12 +1,8 @@
 #!/bin/sh
 
-<<<<<<< HEAD
-source ./load_config.sh
-=======
 # Skip subjects file prompt since this step runs one subject at a time
 export SKIP_SUBJECTS_PROMPT=true
-source ./settings.sh
->>>>>>> a7775aa0
+source ./load_config.sh
 
 JOB_NAME="01-fw2server"
 FW_SUBID=$1
