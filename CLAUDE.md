--- conflicted
+++ resolved
@@ -12,11 +12,7 @@
 
 ### Pipeline Structure
 
-<<<<<<< HEAD
 The preprocessing workflow consists of 14 steps organized as follows:
-=======
-The preprocessing workflow is organized into numbered directories (01-08) representing sequential pipeline steps:
->>>>>>> f6aad356
 
 **Steps 1-6: Initial Preprocessing**
 1. **01-fw2server**: Download scanner acquisitions from Flywheel to server
@@ -25,11 +21,6 @@
 4. **04-qc-metadata**: Verify DICOM → NIfTI → BIDS metadata conversion
 5. **05-qc-volumes**: Verify scan volume counts match expected values
 6. **06-run-fmriprep**: Run fMRIPrep anatomical workflows only (optional, for manual FreeSurfer editing)
-<<<<<<< HEAD
-=======
-7. **07-run-fmriprep**: Run full fMRIPrep workflows (anatomical + functional)
-8. **08-fsl-glm**: FSL FEAT statistical analysis (Level 1, 2, 3 GLM)
->>>>>>> f6aad356
 
 **Steps 7-8: FreeSurfer Manual Editing (Toolbox Utilities)**
 7. **toolbox/download_freesurfer.sh**: Download FreeSurfer outputs for manual editing
@@ -136,26 +127,16 @@
 # Step 9: Run remaining fMRIPrep steps (full anatomical + functional workflows)
 ./07-run.sbatch
 
-<<<<<<< HEAD
 # Step 10: FSL GLM - Setup new statistical model
 ./launch  # Select option 10
 # Or run directly:
 ./08-fsl-glm/setup_glm.sh
 
 # Step 11: FSL GLM - Run Level 1 analysis (individual runs)
-=======
-# Example: FSL GLM - Setup new statistical model
-./launch  # Select option 8
-# Or run directly:
-./08-fsl-glm/setup_glm.sh
-
-# Example: FSL GLM - Run Level 1 analysis (individual runs)
->>>>>>> f6aad356
 ./08-run.sbatch <model-name>
 # Or with --no-feat to only create FSF files:
 ./08-run.sbatch <model-name> --no-feat
 
-<<<<<<< HEAD
 # Step 12: FSL GLM - Run Level 2 analysis (subject-level)
 ./09-run.sbatch <model-name>
 
@@ -164,13 +145,6 @@
 
 # Step 14: Tarball/Untar utility for sourcedata directories
 ./toolbox/tarball_sourcedata.sh [--tar-all|--tar-subjects|--untar-all|--untar-subjects] --sourcedata-dir <dir>
-=======
-# Example: FSL GLM - Run Level 2 analysis (subject-level)
-./09-run.sbatch <model-name>
-
-# Example: FSL GLM - Run Level 3 analysis (group-level)
-./10-run.sbatch <model-name>
->>>>>>> f6aad356
 ```
 
 ### fMRIPrep Execution Details
@@ -345,15 +319,9 @@
 
 **Manual Freesurfer editing workflow**:
 1. Run step 6 (anatomical only): `./06-run.sbatch`
-<<<<<<< HEAD
 2. Download Freesurfer outputs for manual editing (step 7):
    ```bash
    ./launch  # Select option 7
-=======
-2. Download Freesurfer outputs for manual editing:
-   ```bash
-   ./launch  # Select option 12
->>>>>>> f6aad356
    # Or run directly:
    ./toolbox/download_freesurfer.sh \
      --server login.sherlock.stanford.edu \
@@ -373,15 +341,9 @@
    # Rerun Freesurfer if needed after brainmask/WM edits:
    recon-all -autorecon2-cp -autorecon3 -s sub-001 -sd ~/freesurfer_edits
    ```
-<<<<<<< HEAD
 4. Upload edited Freesurfer outputs back to server (step 8, with automatic backup):
    ```bash
    ./launch  # Select option 8
-=======
-4. Upload edited Freesurfer outputs back to server (with automatic backup):
-   ```bash
-   ./launch  # Select option 13
->>>>>>> f6aad356
    # Or run directly:
    ./toolbox/upload_freesurfer.sh \
      --server login.sherlock.stanford.edu \
@@ -389,11 +351,7 @@
      --remote-dir /oak/stanford/groups/mylab/projects/mystudy \
      --subjects sub-001,sub-002
    ```
-<<<<<<< HEAD
 5. Run step 9 (full workflows) which will use edited surfaces: `./07-run.sbatch`
-=======
-5. Run step 7 (full workflows) which will use edited surfaces: `./07-run.sbatch`
->>>>>>> f6aad356
 
 **Important Freesurfer Editing Notes**:
 - Only edit after Step 6 (anatomical-only fMRIPrep) completes
@@ -410,28 +368,17 @@
 3. Extract when needed with `--untar-subjects`
 
 **FSL GLM statistical analysis workflow**:
-<<<<<<< HEAD
 1. Complete fMRIPrep preprocessing (steps 1-9, or steps 1-6 + 9 if skipping manual FreeSurfer edits)
 2. Setup GLM model (step 10) with `./launch` (option 10) or `./08-fsl-glm/setup_glm.sh`
-=======
-1. Complete fMRIPrep preprocessing (steps 1-7)
-2. Setup GLM model with `./launch` (option 8) or `./08-fsl-glm/setup_glm.sh`
->>>>>>> f6aad356
 3. Configure model parameters in `BASE_DIR/model/level1/model-<modelname>/`:
    - Edit `model_params.json` for analysis parameters
    - Edit `condition_key.json` to define experimental conditions
    - Edit `task_contrasts.json` (optional) to define contrasts
    - Edit `confounds.json` (optional) to select motion/confound regressors
 4. Create EV (explanatory variable) timing files in onset directories
-<<<<<<< HEAD
 5. Run Level 1 analysis (step 11): `./08-run.sbatch <model-name>`
 6. After Level 1 completes, run Level 2 (step 12): `./09-run.sbatch <model-name>`
 7. After Level 2 completes, run Level 3 (step 13): `./10-run.sbatch <model-name>`
-=======
-5. Run Level 1 analysis: `./08-run.sbatch <model-name>`
-6. After Level 1 completes, run Level 2: `./09-run.sbatch <model-name>`
-7. After Level 2 completes, run Level 3: `./10-run.sbatch <model-name>`
->>>>>>> f6aad356
 8. View results in `.feat` and `.gfeat` directories
 
 Note: The `--no-feat` flag can be used to only create FSF files without running FEAT, useful for checking design matrices before full analysis.
