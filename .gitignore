--- conflicted
+++ resolved
@@ -5,15 +5,6 @@
 __pycache__/
 *.pyc
 
-# Documentation build files
-<<<<<<< HEAD
-docs/_build/
-docs/_static/
-docs/_templates/
-
 # MkDocs build artifacts
 site/
-.cache/
-=======
-docs/_build/
->>>>>>> 4a21d10d
+.cache/